--- conflicted
+++ resolved
@@ -19,17 +19,11 @@
 #ifndef SCHEDULE_HPP
 #define SCHEDULE_HPP
 
-
 #include <opm/parser/eclipse/EclipseState/Schedule/TimeMap.hpp>
 #include <opm/parser/eclipse/EclipseState/Schedule/Well.hpp>
-<<<<<<< HEAD
 #include <opm/parser/eclipse/EclipseState/Schedule/GroupTree.hpp>
 #include <opm/parser/eclipse/EclipseState/Schedule/DynamicState.hpp>
-
-
-=======
 #include <opm/parser/eclipse/EclipseState/Schedule/Group.hpp>
->>>>>>> 830050bd
 #include <opm/parser/eclipse/Deck/Deck.hpp>
 
 #include <boost/shared_ptr.hpp>
@@ -51,41 +45,25 @@
         size_t numWells() const;
         bool hasWell(const std::string& wellName) const;
         WellPtr getWell(const std::string& wellName) const;
-<<<<<<< HEAD
         GroupTreePtr getGroupTree(size_t t) const;
+        size_t numGroups() const;
+        bool hasGroup(const std::string& groupName) const;
+        GroupPtr getGroup(const std::string& groupName) const;
   
     private:
         TimeMapPtr m_timeMap;
         std::map<std::string , WellPtr> m_wells;
+        std::map<std::string , GroupPtr> m_groups;
         boost::shared_ptr<DynamicState<GroupTreePtr> > m_rootGroupTree;
-=======
-
-        size_t numGroups() const;
-        bool hasGroup(const std::string& groupName) const;
-        GroupPtr getGroup(const std::string& groupName) const;
-        
-
-    private:
-        TimeMapPtr m_timeMap;
-        std::map<std::string , WellPtr> m_wells;
-        std::map<std::string , GroupPtr> m_groups;
-
->>>>>>> 830050bd
 
         void initFromDeck(DeckConstPtr deck);
         void createTimeMap(DeckConstPtr deck);
         void initRootGroupTreeNode(TimeMapConstPtr timeMap);
         void iterateScheduleSection(DeckConstPtr deck);
         bool handleGroupFromWELSPECS(const std::string& groupName, GroupTreePtr newTree) const;
-
         void addGroup(const std::string& groupName);
         void addWell(const std::string& wellName);
-<<<<<<< HEAD
         void handleWELSPECS(DeckKeywordConstPtr keyword, size_t currentStep);
-=======
-
->>>>>>> 830050bd
-        void handleWELSPECS(DeckKeywordConstPtr keyword);
         void handleWCONProducer(DeckKeywordConstPtr keyword, size_t currentStep, bool isPredictionMode);
         void handleWCONHIST(DeckKeywordConstPtr keyword , size_t currentStep);
         void handleWCONPROD(DeckKeywordConstPtr keyword, size_t currentStep);
